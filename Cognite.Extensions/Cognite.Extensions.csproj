--- conflicted
+++ resolved
@@ -27,13 +27,8 @@
   </ItemGroup>
   <ItemGroup>
     <PackageReference Include="Microsoft.Identity.Client" Version="4.68.0" />
-<<<<<<< HEAD
-    <PackageReference Include="System.Text.Json" Version="9.0.1" />
     <PackageReference Include="CogniteSdk" Version="4.13.3" />
-=======
     <PackageReference Include="System.Text.Json" Version="9.0.2" />
-    <PackageReference Include="CogniteSdk" Version="4.13.0" />
->>>>>>> 67442743
     <PackageReference Include="prometheus-net" Version="8.2.1" />
     <PackageReference Include="Microsoft.Extensions.Http" Version="9.0.2" />
     <PackageReference Include="Microsoft.Extensions.Http.Polly" Version="9.0.2" />
