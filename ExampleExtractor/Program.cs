--- conflicted
+++ resolved
@@ -11,13 +11,8 @@
 
 class MyExtractor : BaseExtractor<MyConfig>
 {
-<<<<<<< HEAD
-    public MyExtractor(BaseConfig config, IServiceProvider provider, CogniteDestination destination, ExtractionRun run, RemoteConfigManager<BaseConfig> configManager)
-        : base(config, provider, destination, run, configManager)
-=======
-    public MyExtractor(MyConfig config, IServiceProvider provider, CogniteDestination destination, ExtractionRun run)
+    public MyExtractor(MyConfig config, IServiceProvider provider, CogniteDestination destination, ExtractionRun run, RemoteConfigManager<BaseConfig> configManager)
         : base(config, provider, destination, run)
->>>>>>> 2a6f7761
     {
         // Configure extraction pipeline
         if (run != null) run.Continuous = true;
