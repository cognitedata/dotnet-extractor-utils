version: 1
#logger:
#  console:
#    level: verbose
type: remote
cognite:
  project: ${BF_TEST_PROJECT}
  host: ${BF_TEST_HOST}
  idp-authentication:
    client-id: ${BF_TEST_CLIENT_ID}
    tenant: ${BF_TEST_TENANT}
    secret: ${BF_TEST_SECRET}
    scopes:
      - ${BF_TEST_SCOPE}
<<<<<<< HEAD
  extraction-pipeline:
    pipeline-id: net-remote-test
=======
high-availability:
  index: 1
  raw:
    database-name: ${BF_TEST_DB}
    table-name: ${BF_TEST_TABLE}
>>>>>>> 2a6f7761
<|MERGE_RESOLUTION|>--- conflicted
+++ resolved
@@ -12,13 +12,10 @@
     secret: ${BF_TEST_SECRET}
     scopes:
       - ${BF_TEST_SCOPE}
-<<<<<<< HEAD
   extraction-pipeline:
     pipeline-id: net-remote-test
-=======
 high-availability:
   index: 1
   raw:
     database-name: ${BF_TEST_DB}
-    table-name: ${BF_TEST_TABLE}
->>>>>>> 2a6f7761
+    table-name: ${BF_TEST_TABLE}