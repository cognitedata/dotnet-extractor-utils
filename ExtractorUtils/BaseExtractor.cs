﻿using Cognite.Extensions;
using Cognite.Extractor.Common;
using Cognite.Extractor.Utils;
using CogniteSdk;
using Microsoft.Extensions.Logging;
using System;
using System.Collections.Generic;
using System.Threading;
using System.Threading.Tasks;
using Microsoft.Extensions.DependencyInjection;

namespace Cognite.Extractor.Utils
{
    /// <summary>
    /// Base class for extractors writing timeseries, events or datapoints.
    /// </summary>
    public abstract class BaseExtractor : IDisposable, IAsyncDisposable
    {
        /// <summary>
        /// Configuration object
        /// </summary>
        protected BaseConfig Config { get; }
        /// <summary>
        /// CDF destination
        /// </summary>
        protected CogniteDestination Destination { get; }
        /// <summary>
        /// Timeseries upload queue
        /// </summary>
        protected TimeSeriesUploadQueue TSUploadQueue { get; private set; }
        /// <summary>
        /// Event upload queue
        /// </summary>
        protected EventUploadQueue EventUploadQueue { get; private set; }
        /// <summary>
        /// Raw upload queues, by dbName-tableName and type.
        /// </summary>
        protected Dictionary<(string name, Type type), IUploadQueue> RawUploadQueues { get; private set; }
            = new Dictionary<(string name, Type type), IUploadQueue>();
        /// <summary>
        /// Scheduler for running various periodic tasks
        /// </summary>
        protected PeriodicScheduler Scheduler { get; private set; }
        /// <summary>
        /// Cancellation token source
        /// </summary>
        protected CancellationTokenSource Source { get; private set; }

        /// <summary>
        /// Access to the service provider this extractor was built from
        /// </summary>
        protected IServiceProvider Provider { get; private set; }

        /// <summary>
        /// Extraction run for reporting to an extraction pipeline in CDF.
        /// </summary>
        protected ExtractionRun Run { get; }

        private readonly ILogger<BaseExtractor> _logger;

        /// <summary>
        /// Constructor
        /// </summary>
        /// <param name="config">Configuration object</param>
        /// <param name="destination">Cognite destination</param>
        /// <param name="provider">Service provider</param>
        /// <param name="run">Optional extraction run</param>
        public BaseExtractor(
            BaseConfig config,
            IServiceProvider provider,
            CogniteDestination destination = null,
            ExtractionRun run = null)
        {
            Config = config;
            if (destination?.CogniteClient != null)
            {
                Destination = destination;
            }
            Provider = provider;
            Run = run;
            _logger = provider.GetService<ILogger<BaseExtractor>>();
        }

        /// <summary>
        /// Verify that the extractor is configured correctly.
        /// </summary>
        /// <returns>Task</returns>
        protected virtual async Task TestConfig()
        {
            if (Destination != null)
            {
                await Destination.TestCogniteConfig(Source.Token).ConfigureAwait(false);
            }
        }

        /// <summary>
        /// Method called to start the extractor.
        /// </summary>
        /// <param name="token">Cancellation token</param>
        /// <returns></returns>
        public virtual async Task Start(CancellationToken token)
        {
            Source?.Dispose();
            Scheduler?.Dispose();
            Source = CancellationTokenSource.CreateLinkedTokenSource(token);
            Scheduler = new PeriodicScheduler(Source.Token);
            await TestConfig().ConfigureAwait(false);
            try
            {
                await Start().ConfigureAwait(false);
                if (Run != null)
                {
                    Run.Start();
                }
                await Scheduler.WaitForAll().ConfigureAwait(false);
            }
            catch (Exception ex)
            {
                if (token.IsCancellationRequested) return;
                if (Run != null)
                {
                    await Run.Report(ExtPipeRunStatus.failure, true,
                        $"Error: {ex.Message}\n{ex.StackTrace}", token).ConfigureAwait(false);
                }
                throw;
            }
            finally
            {
                await OnStop().ConfigureAwait(false);
                if (Run != null)
                {
                    await Run.DisposeAsync().ConfigureAwait(false);
                }
            }
        }

        /// <summary>
        /// Internal method starting the extractor. Should handle any creation of timeseries,
        /// setup of source systems, and calls to the various Schedule and Create protected methods.
        /// Should not be the actual extraction. Start should return once the extractor has successfully started.
        /// Other tasks can be scheduled in the PeriodicScheduler.
        /// </summary>
        /// <returns></returns>
        protected abstract Task Start();


        /// <summary>
        /// Called when the extractor is stopping.
        /// </summary>
        /// <returns></returns>
        protected virtual Task OnStop()
        {
            return Task.CompletedTask;
        }

        /// <summary>
        /// Create a raw queue with the given type and name
        /// </summary>
        /// <typeparam name="T">Type of columns in raw queue</typeparam>
        /// <param name="dbName">Name of database in Raw</param>
        /// <param name="tableName">Name of table in Raw</param>
        /// <param name="maxSize">Max size of queue before triggering push, 0 for no limit</param>
        /// <param name="uploadInterval">Interval between each push to CDF</param>
        /// <param name="callback">Callback after each push</param>
        protected void CreateRawQueue<T>(
            string dbName,
            string tableName,
            int maxSize,
            TimeSpan uploadInterval,
            Func<QueueUploadResult<(string key, T columns)>, Task> callback)
        {
            if (Destination == null) throw new InvalidOperationException("Creating queues requires Destination");
            string name = $"{dbName}-{tableName}";
            if (RawUploadQueues.ContainsKey(($"{name}", typeof(T))))
                throw new InvalidOperationException($"Upload queue with type {typeof(T)}" +
                    $" and name {name} already exists");
            var queue = Destination.CreateRawUploadQueue(
                dbName,
                tableName,
                uploadInterval,
                maxSize,
                callback);
            RawUploadQueues[($"{name}", typeof(T))] = queue;
            _ = queue.Start(Source.Token);
        }

        /// <summary>
        /// Schedule a periodic run with the given type and name.
        /// Requires a raw queue with matching type and db/table to be created first.
        /// </summary>
        /// <typeparam name="T">Type of columns</typeparam>
        /// <param name="scheduleName">Name of schedule in Scheduler, must be unique</param>
        /// <param name="dbName">Database in Raw</param>
        /// <param name="tableName">Table in Raw</param>
        /// <param name="readInterval">Interval between each execution of <paramref name="readRawRows"/></param>
        /// <param name="readRawRows">Function asynchronously returning a new batch of raw rows from the source system</param>
        protected void ScheduleRawRun<T>(
            string scheduleName,
            string dbName,
            string tableName,
            TimeSpan readInterval,
            Func<CancellationToken, Task<IEnumerable<(string key, T columns)>>> readRawRows)
        {
            string name = $"{dbName}-{tableName}";
            if (!RawUploadQueues.TryGetValue((name, typeof(T)), out var queue))
                throw new InvalidOperationException($"Upload queue with type {typeof(T)} and name {name} has not been created");

            var rawQueue = (RawUploadQueue<T>)queue;

            Scheduler.SchedulePeriodicTask(scheduleName, readInterval, async (token) =>
            {
                var rows = await readRawRows(token).ConfigureAwait(false);
                rawQueue.Enqueue(rows);
            });
        }

        /// <summary>
        /// Set the TSUploadQueue value to a new timeseries queue.
        /// </summary>
        /// <param name="maxSize">Maximum size of queue before pushing to CDF, 0 for no limit</param>
        /// <param name="uploadInterval">Interval between each push to CDF</param>
        /// <param name="callback">Callback after each push to CDF</param>
        /// <param name="bufferPath">Optional path to buffer file</param>
        protected void CreateTimeseriesQueue(
            int maxSize,
            TimeSpan uploadInterval,
            Func<QueueUploadResult<(Identity id, Datapoint dp)>, Task> callback,
            string bufferPath = null)
        {
            if (Destination == null) throw new InvalidOperationException("Creating queues requires Destination");
            if (TSUploadQueue != null) throw new InvalidOperationException("Timeseries upload queue already created");
            TSUploadQueue = Destination.CreateTimeSeriesUploadQueue(
                uploadInterval,
                maxSize,
                callback,
                bufferPath);
            _ = TSUploadQueue.Start(Source.Token);
        }

        /// <summary>
        /// Schedule a periodic run retrieving datapoints from source systems.
        /// </summary>
        /// <param name="scheduleName">Name of task in Scheduler, must be unique</param>
        /// <param name="readInterval">Interval between each read</param>
        /// <param name="readDatapoints">Function reading datapoints from the source system</param>
        protected void ScheduleDatapointsRun(
            string scheduleName,
            TimeSpan readInterval,
            Func<CancellationToken, Task<IEnumerable<(Identity id, Datapoint dp)>>> readDatapoints)
        {
            if (TSUploadQueue == null) throw new InvalidOperationException("Timeseries queue has not been created");
            Scheduler.SchedulePeriodicTask(scheduleName, readInterval, async (token) =>
            {
                var dps = await readDatapoints(token).ConfigureAwait(false);
                TSUploadQueue.Enqueue(dps);
            });
        }

        /// <summary>
        /// Set the EventUploadQueue value to a new event queue.
        /// </summary>
        /// <param name="maxSize">Maximum size of queue before pushing to CDF, 0 for no limit</param>
        /// <param name="uploadInterval">Interval between each push to CDF</param>
        /// <param name="callback">Callback after each push to CDF</param>
        /// <param name="bufferPath">Optional path to buffer file</param>
        protected void CreateEventQueue(
            int maxSize,
            TimeSpan uploadInterval,
            Func<QueueUploadResult<EventCreate>, Task> callback,
            string bufferPath = null)
        {
            if (Destination == null) throw new InvalidOperationException("Creating queues requires Destination");
            if (EventUploadQueue != null) throw new InvalidOperationException("Event upload queue already created");
            EventUploadQueue = Destination.CreateEventUploadQueue(
                uploadInterval,
                maxSize,
                callback,
                bufferPath);
            _ = EventUploadQueue.Start(Source.Token);
        }

        /// <summary>
        /// Schedule a periodic run retrieving events from source systems.
        /// </summary>
        /// <param name="scheduleName">Name of task in Scheduler, must be unique</param>
        /// <param name="readInterval">Interval between each read</param>
        /// <param name="readEvents">Function reading events from the source system</param>
        protected void ScheduleEventsRun(
            string scheduleName,
            TimeSpan readInterval,
            Func<CancellationToken, Task<IEnumerable<EventCreate>>> readEvents)
        {
            if (EventUploadQueue == null) throw new InvalidOperationException("Event queue has not been created");
            Scheduler.SchedulePeriodicTask(scheduleName, readInterval, async (token) =>
            {
                var events = await readEvents(token).ConfigureAwait(false);
                EventUploadQueue.Enqueue(events);
            });
        }

        /// <summary>
        /// Dispose of extractor, waiting for running tasks and pushing everything pending to CDF.
        /// Use DisposeAsync instead if possible.
        /// </summary>
        /// <param name="disposing">True if disposing</param>
        protected virtual void Dispose(bool disposing)
        {
            if (disposing)
            {
                if (Scheduler != null)
                {
                    try
                    {
                        // Cannot be allowed to fail here
                        Scheduler.ExitAllAndWait().Wait();
                    }
                    catch { }
                    Scheduler.Dispose();
                    Scheduler = null;
                }
                EventUploadQueue?.Dispose();
                EventUploadQueue = null;
                TSUploadQueue?.Dispose();
                TSUploadQueue = null;
                foreach (var queue in RawUploadQueues.Values)
                {
                    queue.Dispose();
                }
                RawUploadQueues.Clear();

                if (Source != null)
                {
                    Source.Cancel();
                    Source.Dispose();
                    Source = null;
                }
            }
        }

        /// <summary>
        /// Internal method to dispose asynchronously.
        /// </summary>
        protected virtual async ValueTask DisposeAsyncCore()
        {
<<<<<<< HEAD
            if (Scheduler != null)
            {
                await Scheduler.ExitAllAndWait().ConfigureAwait(false);
                Scheduler.Dispose();
            }
            
=======
            try
            {
                await Scheduler.ExitAllAndWait().ConfigureAwait(false);
            }
            catch (Exception ex)
            {
                _logger.LogError(ex, "Error terminating scheduler: {msg}", ex.Message);
            }
            Scheduler.Dispose();
>>>>>>> 205c45c5
            if (EventUploadQueue != null) await EventUploadQueue.DisposeAsync().ConfigureAwait(false);
            EventUploadQueue = null;
            if (TSUploadQueue != null) await TSUploadQueue.DisposeAsync().ConfigureAwait(false);
            TSUploadQueue = null;
            foreach (var queue in RawUploadQueues.Values)
            {
                if (queue != null) await queue.DisposeAsync().ConfigureAwait(false);
            }
            RawUploadQueues.Clear();
            if (Source != null)
            {
                Source.Cancel();
                Source.Dispose();
                Source = null;
            }
        }

        /// <summary>
        /// Dispose extractor. Use DisposeAsync instead if possible.
        /// </summary>
        public void Dispose()
        {
            // Do not change this code. Put cleanup code in 'Dispose(bool disposing)' method
            Dispose(disposing: true);
            GC.SuppressFinalize(this);
        }

        /// <summary>
        /// Dispose extractor asynchronously. Preferred over synchronous dispose.
        /// </summary>
        public async ValueTask DisposeAsync()
        {
            try
            {
                await DisposeAsyncCore().ConfigureAwait(false);
            }
            catch (Exception ex)
            {
                _logger?.LogError(ex, "Failed to dispose of extractor: ", ex.Message);
            }
            Dispose(false);
#pragma warning disable CA1816 // Dispose methods should call SuppressFinalize
            GC.SuppressFinalize(this);
#pragma warning restore CA1816 // Dispose methods should call SuppressFinalize
        }
    }
}<|MERGE_RESOLUTION|>--- conflicted
+++ resolved
@@ -342,24 +342,18 @@
         /// </summary>
         protected virtual async ValueTask DisposeAsyncCore()
         {
-<<<<<<< HEAD
-            if (Scheduler != null)
-            {
-                await Scheduler.ExitAllAndWait().ConfigureAwait(false);
+            if (Scheduler != null) {
+                try
+                {
+                    await Scheduler.ExitAllAndWait().ConfigureAwait(false);
+                }
+                catch (Exception ex)
+                {
+                    _logger?.LogError(ex, "Error terminating scheduler: {msg}", ex.Message);
+                }
                 Scheduler.Dispose();
-            }
-            
-=======
-            try
-            {
-                await Scheduler.ExitAllAndWait().ConfigureAwait(false);
-            }
-            catch (Exception ex)
-            {
-                _logger.LogError(ex, "Error terminating scheduler: {msg}", ex.Message);
-            }
-            Scheduler.Dispose();
->>>>>>> 205c45c5
+                Scheduler = null;
+            }
             if (EventUploadQueue != null) await EventUploadQueue.DisposeAsync().ConfigureAwait(false);
             EventUploadQueue = null;
             if (TSUploadQueue != null) await TSUploadQueue.DisposeAsync().ConfigureAwait(false);
