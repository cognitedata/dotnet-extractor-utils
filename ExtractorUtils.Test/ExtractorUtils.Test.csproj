--- conflicted
+++ resolved
@@ -6,13 +6,8 @@
   </PropertyGroup>
   <ItemGroup>
     <PackageReference Include="Microsoft.NET.Test.Sdk" Version="17.6.3" />
-<<<<<<< HEAD
     <PackageReference Include="xunit" Version="2.5.0" />
-    <PackageReference Include="xunit.runner.visualstudio" Version="2.4.5">
-=======
-    <PackageReference Include="xunit" Version="2.4.2" />
     <PackageReference Include="xunit.runner.visualstudio" Version="2.5.0">
->>>>>>> c7670098
       <PrivateAssets>all</PrivateAssets>
       <IncludeAssets>runtime; build; native; contentfiles; analyzers; buildtransitive</IncludeAssets>
     </PackageReference>
