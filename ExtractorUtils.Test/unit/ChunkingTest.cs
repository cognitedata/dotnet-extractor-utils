using System;
using System.Collections.Generic;
using System.Linq;
using System.Threading;
using System.Threading.Tasks;
using Xunit;
using Cognite.Extractor.Common;
using Xunit.Sdk;
using Cognite.Extensions;
using CogniteSdk;
using Xunit.Abstractions;

namespace ExtractorUtils.Test.Unit
{
    public class ChunkingTest : ConsoleWrapper
    {
        public ChunkingTest(ITestOutputHelper output) : base(output)
        {
        }

        [Fact]
        public async Task RunThrottledOK()
        {
            var completed = new List<int>();
            var token = CancellationToken.None;
            var taskNum = 0;
            var generators = Enumerable.Range(1, 5).Select<int, Func<Task>>(
                i => async () => {
                    Console.Out.WriteLine($"Starting {i}");
                    await Task.Delay(i * 100, token);
                    Console.Out.WriteLine($"Completed {i}");
                    completed.Add(i);
                });

            Action<Task> taskDone = (task) => { Console.Out.WriteLine($"Task completed {++taskNum}: {task.Id} - {task.Status}"); };
            await generators.RunThrottled(2, taskDone, token);
            Assert.Equal(5, completed.Count);
            Assert.Equal(15, completed.Sum());
        }

        [Fact]
        public async Task RunThrottledException()
        {
            var completed = new List<int>();
            var token = CancellationToken.None;
            var generators = Enumerable.Range(1, 5).Select<int, Func<Task>>(
                i => async () => {
                    Console.Out.WriteLine($"Starting {i}");
                    await Task.Delay(i * 100, token);
                    if (i == 3)
                    {
                        throw new Exception("Failed on 3!!!");
                    }
                    Console.Out.WriteLine($"Completed {i}");
                    completed.Add(i);
                });

            await Assert.ThrowsAsync<Exception>(
                async () => {
                    await generators.RunThrottled(2, token);
                    await Task.Delay(2000);
                }
            );
            Assert.Contains(1, completed);
            // may or may not contain 2
            Assert.DoesNotContain(3, completed);
            // may or may not contain 4
            Assert.DoesNotContain(5, completed);
        }

        [Theory]
        [InlineData(1, 1)]
        [InlineData(10_000, 100_000)]
        [InlineData(10_000, 123_456)]
        [InlineData(999, 1_000_000)]
        public void TestEnumerableChunkBy(int chunkSize, int datapoints)
        {
            var left = datapoints % chunkSize;
            var numChunks = datapoints/chunkSize + (left > 0 ? 1 : 0);
            Datapoint[] dps = new Datapoint[datapoints];
            for (int i = 0; i < datapoints; i++)
            {
                dps[i] = new Datapoint(DateTime.UtcNow, i * 0.01);
            }

            var chunks = dps.ChunkBy(chunkSize);
            var count = chunks.Count();
            var sum = chunks.Select(c => c.Count()).Sum();
            var last = chunks.Last().Count();

            Assert.Equal(numChunks, count);
            Assert.Equal(datapoints, sum);
            if (left > 0)
            {
                Assert.Equal(left, last);
            }
        }

        [Theory]
        [InlineData(100_000, 10_000, 20000, 100, 20, 1000, 100000)]
        [InlineData(100_000, 10_000, 200, 10000, 20, 10, 100000)]
        [InlineData(100_000, 10_000, 20000, 5, 2, 10000, 50000)]
        [InlineData(100, 10_000, 1, 10_000, 100, 1, 100)]
        public void TestDictionaryChunking(
            int dpChunk, int tsChunk,
            int timeseries, int datapoints,
            int expChunks, int expTimeseriesMax, int expDatapointsMax)
        {
            var dict = new List<(string, IEnumerable<int>)>();
            for (int i = 0; i < timeseries; i++)
            {
                var points = new List<int>();
                for (int j = 0; j < datapoints; j++)
                {
                    points.Add(i * datapoints + j);
                }
                dict.Add(($"id{i}", points));
            }
            var results = dict.ChunkBy(dpChunk, tsChunk);
            var min = results.Min(c => c.Min(e => e.Values.Count()));
            Assert.True(min > 0);
            var max = results.Max(c => c.Select(e => e.Values.Count()).Sum());
            var maxTs = results.Max(x => x.Count());
            Assert.Equal(expDatapointsMax, max);
            Assert.Equal(expTimeseriesMax, maxTs);
            Assert.Equal(expChunks, results.Count());
            //var total = results.Sum(dct => dct.Values.Sum(val => val.Count()));
            var total = results.SelectMany(x => x.Select(y => y.Values.Count())).Sum();
            var totalTs = results.SelectMany(x => x.Select(y => y.Key)).ToHashSet().Count;
            Assert.Equal(timeseries, totalTs);
            Assert.Equal(datapoints * timeseries, total);

            var exists = new bool[timeseries * datapoints];
            foreach (var chunk in results)
            {
                foreach (var (id, values) in chunk)
                {
                    foreach (var value in values)
                    {
                        exists[value] = true;
                    }
                }
            }
            Assert.True(exists.All(val => val));
        }

        [Theory]
        [InlineData(0, 2, 50)]
        [InlineData(5, 0, 0)]
        [InlineData(2, 2, 50)]
        public async Task TestTaskThrottler(int maxParallelism, int maxPerUnit, int timespanMs)
        {
            // Running this test in github actions is pretty unreliable...
            for (int i = 0; i < 5; i++)
            {
                try
                {
                    using var throttler = new TaskThrottler(maxParallelism, true, maxPerUnit, TimeSpan.FromMilliseconds(timespanMs));
                    var generators = Enumerable.Range(0, 20)
                        .Select<int, Func<Task>>(_ => () => Task.Delay(100))
                        .ToList();

                    var start = DateTime.UtcNow;
                    foreach (var generator in generators) throttler.EnqueueTask(generator);

                    await throttler.WaitForCompletion();
                    var end = DateTime.UtcNow;

                    double minElapsedTimeParallel = maxParallelism == 0
                        ? 0
                        : 2000 / maxParallelism;
                    double minElapsedTimeLimit = maxPerUnit == 0 || timespanMs == 0
                        ? 0
                        : 20 / maxPerUnit * timespanMs;

                    var minElapsedTime = Math.Max(minElapsedTimeParallel, minElapsedTimeLimit);

                    var realMs = (end - start).TotalMilliseconds;

                    // Task overhead
                    var flex = 100 + realMs * 0.1;
                    Assert.True(realMs > minElapsedTime - flex && realMs < minElapsedTime + flex,
                        $"Execution took {realMs}ms but should be between {minElapsedTime - flex} and {minElapsedTime + flex}");
                    break;
                }
                catch (TrueException)
                {
                    if (i == 4) throw;
                }
            }
        }
        [Fact]
        public async Task TestTaskThrottlerResults()
        {
            using var throttler = new TaskThrottler(0);
            static Task okGenerator() => Task.Delay(100);
            static async Task badGenerator()
            {
                await Task.Delay(100);
                Assert.True(false);
            }
            var result = await throttler.EnqueueAndWait(okGenerator);
            Assert.Equal(0, result.Index);
            Assert.Null(result.Exception);
            Assert.True(result.IsCompleted);
            // Turns out system clock resolution isn't actually precise enough to guarantee that delay takes as long as it says...
            Assert.True((result.CompletionTime - result.StartTime).Value.TotalMilliseconds >= 80,
                $"Expected task to take at least 100ms, but it took {(result.CompletionTime - result.StartTime).Value.TotalMilliseconds}ms");

            var badResult = await throttler.EnqueueAndWait(badGenerator);
            Assert.Equal(1, badResult.Index);
            Assert.NotNull(badResult.Exception);
            Assert.True(badResult.Exception is AggregateException exc && exc.InnerExceptions.First() is TrueException);

            using var throttler2 = new TaskThrottler(0, true);

            result = await throttler2.EnqueueAndWait(okGenerator);
            Assert.Equal(0, result.Index);
            Assert.Null(result.Exception);
            Assert.True(result.IsCompleted);
            Assert.True((result.CompletionTime - result.StartTime).Value.TotalMilliseconds >= 80);

            await Assert.ThrowsAsync<AggregateException>(() => throttler2.EnqueueAndWait(badGenerator));
        }
        [Theory]
        [InlineData(1, new[] { 3, 2, 1, 1 })]
        [InlineData(2, new[] { 3, 2, 2 })]
        [InlineData(3, new[] { 3, 3, 1 })]
        [InlineData(4, new[] { 3, 4 })]
        [InlineData(5, new[] { 5, 2 })]
        [InlineData(6, new[] { 6, 1 })]
        [InlineData(7, new[] { 7 })]
        public void TestChunkByHierarchy(int maxSize, int[] lengths)
        {
            var assets = new List<AssetCreate>()
            {
                new AssetCreate { ExternalId = "1" },
                new AssetCreate { ExternalId = "6", ParentExternalId = "5" },
                new AssetCreate { ExternalId = "5", ParentExternalId = "4" },
                new AssetCreate { ExternalId = "3", ParentExternalId = "2" },
                new AssetCreate { ExternalId = "2" },
                new AssetCreate { ExternalId = "4", ParentExternalId = "2" },
                new AssetCreate { ExternalId = "7", ParentExternalId = "0" }
            };
            var result = assets.ChunkByHierarchy(maxSize, create => create.ExternalId, create => create.ParentExternalId).ToList();
            Assert.Equal(7, result.Aggregate(0, (seed, res) => seed + res.Count()));
            Assert.Equal(lengths, result.Select(res => res.Count()));
        }

        private async Task RunWithTimeout(Task task, int timeoutMs)
        {
<<<<<<< HEAD
            await Task.WhenAny(task, Task.Delay(timeoutMs)).ConfigureAwait(false);
            await Task.Delay(1000);
=======
            var retTask = await Task.WhenAny(task, Task.Delay(timeoutMs));
            Assert.Equal(task, retTask);
>>>>>>> 809e6bbf
            Assert.True(task.IsCompleted);
        }

        [Fact(Timeout = 200000)]
        public async Task TestPeriodicScheduler()
        {
            using var source = new CancellationTokenSource();
            using var scheduler = new PeriodicScheduler(source.Token);

            int periodicRuns = 0;

            // Schedule periodic
            scheduler.SchedulePeriodicTask("periodic", TimeSpan.FromMilliseconds(100), async token =>
            {
                periodicRuns++;
                await Task.Yield();
            });
            Assert.Throws<InvalidOperationException>(() =>
                scheduler.SchedulePeriodicTask("periodic", TimeSpan.Zero, token => Task.CompletedTask));

            int singleRuns = 0;
            // Schedule single
            scheduler.ScheduleTask("single", async token =>
            {
                singleRuns++;
                await Task.Delay(1000);
            });

            // Schedule interally looping task
            bool shouldLoop = true;
            scheduler.ScheduleTask("intLoop", async token =>
            {
                while (shouldLoop)
                {
                    await Task.Delay(100);
                }
            });
            Assert.Throws<InvalidOperationException>(() => scheduler.ScheduleTask("intLoop", token => Task.CompletedTask));

            await Task.Delay(500);
            // Wait for single to terminate
            await RunWithTimeout(scheduler.WaitForTermination("single"), 5000);
            Assert.Equal(1, singleRuns);

            // Wait for internally looping to terminate
            var intTask = scheduler.WaitForTermination("intLoop");
            shouldLoop = false;
            await RunWithTimeout(intTask, 1000);


            // pause periodic
            await Task.Delay(500);
            Assert.True(periodicRuns > 1);
            scheduler.PauseTask("periodic", true);
            int numRuns = periodicRuns;
            await Task.Delay(500);
            // It might run once more, if it was already scheduled to run
            Assert.True(periodicRuns <= numRuns + 1);

<<<<<<< HEAD
=======
            // Exit periodic and wait
>>>>>>> 809e6bbf

            // Test waiting to run
            int infRuns = 0;
            scheduler.SchedulePeriodicTask("infinitePeriodic", Timeout.InfiniteTimeSpan, token =>
            {
                infRuns++;
            }, false);

            await Task.Delay(400);
            Assert.Equal(0, infRuns);
            scheduler.TriggerTask("infinitePeriodic");
            await Task.Delay(400);
            Assert.Equal(1, infRuns);

<<<<<<< HEAD
            // Exit periodic and wait
            await RunWithTimeout(scheduler.ExitAndWaitForTermination("periodic"), 1000);
=======
            await RunWithTimeout(scheduler.ExitAndWaitForTermination("periodic"), 5000);
>>>>>>> 809e6bbf

            source.Cancel();
            await RunWithTimeout(scheduler.WaitForAll(), 1000);
        }
    }
}<|MERGE_RESOLUTION|>--- conflicted
+++ resolved
@@ -249,13 +249,8 @@
 
         private async Task RunWithTimeout(Task task, int timeoutMs)
         {
-<<<<<<< HEAD
-            await Task.WhenAny(task, Task.Delay(timeoutMs)).ConfigureAwait(false);
-            await Task.Delay(1000);
-=======
             var retTask = await Task.WhenAny(task, Task.Delay(timeoutMs));
             Assert.Equal(task, retTask);
->>>>>>> 809e6bbf
             Assert.True(task.IsCompleted);
         }
 
@@ -315,11 +310,6 @@
             // It might run once more, if it was already scheduled to run
             Assert.True(periodicRuns <= numRuns + 1);
 
-<<<<<<< HEAD
-=======
-            // Exit periodic and wait
->>>>>>> 809e6bbf
-
             // Test waiting to run
             int infRuns = 0;
             scheduler.SchedulePeriodicTask("infinitePeriodic", Timeout.InfiniteTimeSpan, token =>
@@ -333,12 +323,7 @@
             await Task.Delay(400);
             Assert.Equal(1, infRuns);
 
-<<<<<<< HEAD
-            // Exit periodic and wait
             await RunWithTimeout(scheduler.ExitAndWaitForTermination("periodic"), 1000);
-=======
-            await RunWithTimeout(scheduler.ExitAndWaitForTermination("periodic"), 5000);
->>>>>>> 809e6bbf
 
             source.Cancel();
             await RunWithTimeout(scheduler.WaitForAll(), 1000);
