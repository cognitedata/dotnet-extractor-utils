--- conflicted
+++ resolved
@@ -140,11 +140,7 @@
                 task.ShouldRun = false;
                 task.Event.Set();
             }
-<<<<<<< HEAD
-            await task.Task.ConfigureAwait(false);
-=======
             return task.Task;
->>>>>>> 809e6bbf
         }
 
         /// <summary>
@@ -299,39 +295,22 @@
         /// <returns>True if wait handle or cancellation token was triggered, false otherwise</returns>
         private static Task<bool> WaitAsync(WaitHandle handle, TimeSpan timeout, CancellationToken token)
         {
-<<<<<<< HEAD
-            var tcs = new TaskCompletionSource<bool>();
-            var registeredHandle = ThreadPool.RegisterWaitForSingleObject(
-                handle,
-                (state, timedOut) => ((TaskCompletionSource<bool>)state).TrySetResult(!timedOut),
-                tcs,
-=======
             var tcs = new TaskCompletionSource<bool>(TaskCreationOptions.RunContinuationsAsynchronously);
             var registeredHandle = ThreadPool.RegisterWaitForSingleObject(
                 handle,
                 (state, timedOut) => tcs.TrySetResult(!timedOut),
                 null,
->>>>>>> 809e6bbf
                 timeout,
                 true);
             var tokenRegistration = token.Register(
                 state => ((TaskCompletionSource<bool>)state).TrySetCanceled(),
                 tcs);
             var task = tcs.Task;
-<<<<<<< HEAD
-            task.ContinueWith(t =>
-            {
-                registeredHandle.Unregister(null);
-                tokenRegistration.Dispose();
-            }, TaskScheduler.Current);
-
-=======
             tcs.Task.ContinueWith(t =>
             {
                 if (registeredHandle != null) registeredHandle.Unregister(null);
                 tokenRegistration.Dispose();
             }, TaskScheduler.Current);
->>>>>>> 809e6bbf
             return task;
         }
 
